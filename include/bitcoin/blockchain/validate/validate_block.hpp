--- conflicted
+++ resolved
@@ -81,12 +81,8 @@
     mutable atomic_counter hits_;
     mutable atomic_counter queries_;
     populate_block block_populator_;
-<<<<<<< HEAD
-     bc::settings& bitcoin_settings_;
-=======
     const bool scrypt_;
-    const bc::settings& bitcoin_settings_;
->>>>>>> 81f0f8f6
+    bc::settings& bitcoin_settings_;
 };
 
 } // namespace blockchain
