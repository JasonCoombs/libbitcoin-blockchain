--- conflicted
+++ resolved
@@ -42,11 +42,7 @@
     /// Construct an instance.
     header_organizer(prioritized_mutex& mutex, dispatcher& priority_dispatch,
         threadpool& threads, fast_chain& chain, header_pool& pool,
-<<<<<<< HEAD
-         bc::settings& bitcoin_settings);
-=======
-        const bool scrypt, const bc::settings& bitcoin_settings);
->>>>>>> 81f0f8f6
+        const bool scrypt, bc::settings& bitcoin_settings);
 
     // Start/stop the organizer.
     bool start();
