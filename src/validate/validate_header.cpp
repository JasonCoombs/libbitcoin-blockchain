/**
 * Copyright (c) 2011-2017 libbitcoin developers (see AUTHORS)
 *
 * This file is part of libbitcoin.
 *
 * This program is free software: you can redistribute it and/or modify
 * it under the terms of the GNU Affero General Public License as published by
 * the Free Software Foundation, either version 3 of the License, or
 * (at your option) any later version.
 *
 * This program is distributed in the hope that it will be useful,
 * but WITHOUT ANY WARRANTY; without even the implied warranty of
 * MERCHANTABILITY or FITNESS FOR A PARTICULAR PURPOSE.  See the
 * GNU Affero General Public License for more details.
 *
 * You should have received a copy of the GNU Affero General Public License
 * along with this program.  If not, see <http://www.gnu.org/licenses/>.
 */
#include <bitcoin/blockchain/validate/validate_header.hpp>

#include <cstddef>
#include <cstdint>
#include <functional>
#include <memory>
#include <bitcoin/bitcoin.hpp>
#include <bitcoin/blockchain/pools/header_branch.hpp>

namespace libbitcoin {
namespace blockchain {

using namespace bc::chain;
using namespace bc::machine;
using namespace std::placeholders;

#define NAME "validate_header"

validate_header::validate_header(dispatcher& dispatch, const fast_chain& chain,
<<<<<<< HEAD
     bc::settings& bitcoin_settings)
=======
    const bool scrypt, const bc::settings& bitcoin_settings)
>>>>>>> 81f0f8f6
  : stopped_(true),
    header_populator_(dispatch, chain),
    scrypt_(scrypt),
    bitcoin_settings_(bitcoin_settings)
{
}

// Properties.
//-----------------------------------------------------------------------------

bool validate_header::stopped() const
{
    return stopped_;
}

// Start/stop sequences.
//-----------------------------------------------------------------------------

void validate_header::start()
{
    stopped_ = false;
}

void validate_header::stop()
{
    stopped_ = true;
}

// Check.
//-----------------------------------------------------------------------------
// These checks are context free.

code validate_header::check(header_const_ptr header) const
{
    // Run context free checks, even if under checkpoint or milestone.
    return header->check(bitcoin_settings_.timestamp_limit_seconds,
        bitcoin_settings_.proof_of_work_limit, scrypt_);
}

// Accept sequence.
//-----------------------------------------------------------------------------
// These checks require chain state (net height and enabled forks).

void validate_header::accept(header_branch::ptr branch,
    result_handler handler) const
{
    // Populate header state for the top header (others are valid).
    header_populator_.populate(branch,
        std::bind(&validate_header::handle_populated,
            this, _1, branch, handler));
}

void validate_header::handle_populated(const code& ec,
    header_branch::ptr branch, result_handler handler) const
{
    if (stopped())
    {
        handler(error::service_stopped);
        return;
    }

    if (ec)
    {
        handler(ec);
        return;
    }

    const auto& header = *branch->top();

    // Skip validation if full block was validated (is valid at this point).
    if (header.metadata.validated)
    {
        handler(error::success);
        return;
    }

    BITCOIN_ASSERT(header.metadata.state);

    // Run contextual header checks.
    handler(header.accept());
}

} // namespace blockchain
} // namespace libbitcoin<|MERGE_RESOLUTION|>--- conflicted
+++ resolved
@@ -35,11 +35,7 @@
 #define NAME "validate_header"
 
 validate_header::validate_header(dispatcher& dispatch, const fast_chain& chain,
-<<<<<<< HEAD
-     bc::settings& bitcoin_settings)
-=======
-    const bool scrypt, const bc::settings& bitcoin_settings)
->>>>>>> 81f0f8f6
+    const bool scrypt, bc::settings& bitcoin_settings)
   : stopped_(true),
     header_populator_(dispatch, chain),
     scrypt_(scrypt),
