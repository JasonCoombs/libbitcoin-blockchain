/**
 * Copyright (c) 2011-2017 libbitcoin developers (see AUTHORS)
 *
 * This file is part of libbitcoin.
 *
 * This program is free software: you can redistribute it and/or modify
 * it under the terms of the GNU Affero General Public License as published by
 * the Free Software Foundation, either version 3 of the License, or
 * (at your option) any later version.
 *
 * This program is distributed in the hope that it will be useful,
 * but WITHOUT ANY WARRANTY; without even the implied warranty of
 * MERCHANTABILITY or FITNESS FOR A PARTICULAR PURPOSE.  See the
 * GNU Affero General Public License for more details.
 *
 * You should have received a copy of the GNU Affero General Public License
 * along with this program.  If not, see <http://www.gnu.org/licenses/>.
 */
#include <bitcoin/blockchain/interface/block_chain.hpp>

#include <algorithm>
#include <cstddef>
#include <cstdint>
#include <functional>
#include <memory>
#include <string>
#include <utility>
#include <bitcoin/bitcoin.hpp>
#include <bitcoin/database.hpp>
#include <bitcoin/blockchain/settings.hpp>
#include <bitcoin/blockchain/pools/header_branch.hpp>
#include <bitcoin/blockchain/populate/populate_chain_state.hpp>

namespace libbitcoin {
namespace blockchain {

using namespace bc::message;
using namespace bc::database;
using namespace std::placeholders;

#define NAME "block_chain"

block_chain::block_chain(threadpool& pool,
    const blockchain::settings& settings,
    const database::settings& database_settings,
     bc::settings& bitcoin_settings)
  : database_(database_settings),
    stopped_(true),
    fork_point_({ null_hash, 0 }),
    settings_(settings),
    bitcoin_settings_(bitcoin_settings),
    chain_state_populator_(*this, settings, bitcoin_settings),
    index_addresses_(database_settings.index_addresses),

    // Enable block/header priority when write flush enabled (performance).
    validation_mutex_(database_settings.flush_writes),

    // Metadata pools.
    header_pool_(settings.reorganization_limit),
    transaction_pool_(settings),

    // Create dispatchers for priority and non-priority operations.
    priority_pool_(thread_ceiling(settings.cores) + 1u, priority(settings.priority)),
    priority_(priority_pool_, NAME "_priority"),
    dispatch_(pool, NAME "_dispatch"),

    // Organizers use priority dispatch and/or non-priority thread pool.
    block_organizer_(validation_mutex_, priority_, pool, *this, settings,
        bitcoin_settings),
    header_organizer_(validation_mutex_, priority_, pool, *this, header_pool_,
        settings.scrypt_proof_of_work, bitcoin_settings),
    transaction_organizer_(validation_mutex_, priority_, pool, *this, transaction_pool_, settings),

    // Subscriber thread pools are only used for unsubscribe, otherwise invoke.
    block_subscriber_(std::make_shared<block_subscriber>(pool, NAME "_block")),
    header_subscriber_(std::make_shared<header_subscriber>(pool, NAME "_header")),
    transaction_subscriber_(std::make_shared<transaction_subscriber>(pool, NAME "_tx"))
{
}

// ============================================================================
// FAST CHAIN
// ============================================================================

// Readers.
// ----------------------------------------------------------------------------

bool block_chain::get_top(chain::header& out_header, size_t& out_height,
    bool candidate) const
{
    return get_top_height(out_height, candidate) &&
        get_header(out_header, out_height, candidate);
}

bool block_chain::get_top(config::checkpoint& out_checkpoint,
    bool candidate) const
{
    size_t height;
    hash_digest hash;

    if (!get_top_height(height, candidate) ||
        !get_block_hash(hash, height, candidate))
        return false;

    out_checkpoint = { hash, height };
    return true;
}

bool block_chain::get_top_height(size_t& out_height, bool candidate) const
{
    return database_.blocks().top(out_height, candidate);
}

bool block_chain::get_header(chain::header& out_header, size_t height,
    bool candidate) const
{
    auto result = database_.blocks().get(height, candidate);

    if (!result)
        return false;

    // Since header() is const this may not actually move without a cast.
    out_header = std::move(result.header());
    return true;
}

bool block_chain::get_header(chain::header& out_header, size_t& out_height,
    const hash_digest& block_hash, bool candidate) const
{
    auto result = database_.blocks().get(block_hash);

    if (!result)
        return false;

    const auto height = result.height();

    // The only way to know if a header is indexed is from its presence in the
    // index. It will not be marked as a candidate until validated as such.
    if (database_.blocks().get(height, candidate))
    {
        out_header = result.header();
        out_height = height;
        return true;
    }

    return false;
}

bool block_chain::get_block_hash(hash_digest& out_hash, size_t height,
    bool candidate) const
{
    const auto result = database_.blocks().get(height, candidate);

    if (!result)
        return false;

    out_hash = result.hash();
    return true;
}

bool block_chain::get_block_error(code& out_error,
    const hash_digest& block_hash) const
{
    auto result = database_.blocks().get(block_hash);

    if (!result)
        return false;

    out_error = result.error();
    return true;
}

bool block_chain::get_bits(uint32_t& out_bits, size_t height,
    bool candidate) const
{
    auto result = database_.blocks().get(height, candidate);

    if (!result)
        return false;

    out_bits = result.bits();
    return true;
}

bool block_chain::get_timestamp(uint32_t& out_timestamp, size_t height,
    bool candidate) const
{
    auto result = database_.blocks().get(height, candidate);

    if (!result)
        return false;

    out_timestamp = result.timestamp();
    return true;
}

bool block_chain::get_version(uint32_t& out_version, size_t height,
    bool candidate) const
{
    auto result = database_.blocks().get(height, candidate);

    if (!result)
        return false;

    out_version = result.version();
    return true;
}

bool block_chain::get_work(uint256_t& out_work, const uint256_t& overcome,
    size_t above_height, bool candidate) const
{
    size_t top;
    out_work = 0;

    if (!database_.blocks().top(top, candidate))
        return false;

    // Set overcome to zero to bypass early exit.
    const auto no_maximum = overcome.is_zero();

    for (auto height = top; (height > above_height) &&
        (no_maximum || out_work <= overcome); --height)
    {
        const auto result = database_.blocks().get(height, candidate);

        if (!result)
            return false;

        // Candidate chain is counted only to top validated block.
        if (candidate && !is_valid(result.state()))
            break;

        out_work += chain::header::proof(result.bits());
    }

    return true;
}

bool block_chain::get_downloadable(hash_digest& out_hash, size_t height) const
{
    const auto result = database_.blocks().get(height, true);

    // Do not download if not found, invalid or already populated.
    if (!result || is_failed(result.state()) ||
        result.transaction_count() != 0)
        return false;

    out_hash = result.hash();
    return true;
}

bool block_chain::get_validatable(hash_digest& out_hash, size_t height) const
{
    const auto result = database_.blocks().get(height, true);

    // Do not validate if not found, valid, failed or not populated.
    if (!result || is_valid(result.state()) || is_failed(result.state()) ||
        result.transaction_count() == 0)
        return false;

    out_hash = result.hash();
    return true;
}

void block_chain::prime_validation(const hash_digest& hash,
    size_t height) const
{
    block_organizer_.prime_validation(hash, height);
}

void block_chain::populate_header( chain::header& header) const
{
    database_.blocks().get_header_metadata(header);
}

void block_chain::populate_block_transaction( chain::transaction& tx,
    uint32_t forks, size_t fork_height) const
{
    database_.transactions().get_block_metadata(tx, forks, fork_height);
}

void block_chain::populate_pool_transaction( chain::transaction& tx,
    uint32_t forks) const
{
    database_.transactions().get_pool_metadata(tx, forks);
}

bool block_chain::populate_output(const chain::output_point& outpoint,
    size_t fork_height, bool candidate) const
{
    return database_.transactions().get_output(outpoint, fork_height, candidate);
}

uint8_t block_chain::get_block_state(size_t height, bool candidate) const
{
    return database_.blocks().get(height, candidate).state();
}

uint8_t block_chain::get_block_state(const hash_digest& block_hash) const
{
    return database_.blocks().get(block_hash).state();
}

block_const_ptr block_chain::get_block(size_t height, bool witness,
    bool candidate) const
{
    const auto cached = last_block_.load();

    // Try the cached block first.
    if (!candidate && cached && cached->header().metadata.state &&
        cached->header().metadata.state->height() == height)
        return cached;

    const auto result = database_.blocks().get(height, candidate);

    // A populated block was not found at the given height.
    if (!result || result.transaction_count() == 0)
        return {};

    transaction::list txs;
    BITCOIN_ASSERT(result.height() == height);

    // False implies store corruption.
    DEBUG_ONLY(const auto value =) get_transactions(txs, result, witness);
    BITCOIN_ASSERT(value);

    // Use non-const header copy to obtain move construction for txs.
    auto header = result.header();
    return std::make_shared<block>(std::move(header), std::move(txs));
}

header_const_ptr block_chain::get_header(size_t height, bool candidate) const
{
    const auto result = database_.blocks().get(height, candidate);

    // A header was not found at the given height.
    if (!result)
        return {};

    BITCOIN_ASSERT(result.height() == height);
    auto rheader = result.header();
    return std::make_shared<header>(std::move(rheader));
}

// Writers
// ----------------------------------------------------------------------------

// private
void block_chain::index_block(block_const_ptr block)
{
    if (!index_addresses_)
        return;

    code ec;
    if ((ec = database_.index(*block)))
    {
        LOG_FATAL(LOG_BLOCKCHAIN)
            << "Failure in block payment indexing, store is now corrupt: "
            << ec.message();

        // In the case of a store failure the server stops processing.
        stop();
    }
}

// private
void block_chain::index_transaction(transaction_const_ptr tx)
{
    if (!index_addresses_ || tx->metadata.existed)
        return;

    code ec;
    if ((ec = database_.index(*tx)))
    {
        LOG_FATAL(LOG_BLOCKCHAIN)
            << "Failure in transaction payment indexing, store is now corrupt: "
            << ec.message();

        // In the case of a store failure the server stops processing.
        stop();
    }
}

code block_chain::store(transaction_const_ptr tx)
{
    const auto state = tx->metadata.state;

    if (!state)
        return error::operation_failed;

    // Clear chain state for store, index_transaction and notify.
    tx->metadata.state.reset();

    code ec;
    if ((ec = database_.store(*tx, state->enabled_forks())))
        return ec;

    // Payment indexing is asynchronous, after tx is stored. Therefore
    // it is possible for a tx to be in any existing state and not be indexed.
    if (index_addresses_ && !tx->metadata.existed)
        dispatch_.concurrent(&block_chain::index_transaction, this, tx);

    notify(tx);

    // Restore chain state for last_transaction_ cache.
    tx->metadata.state = state;
    last_transaction_.store(tx);
    return ec;
}

code block_chain::reorganize(const config::checkpoint& fork,
    header_const_ptr_list_const_ptr incoming)
{
    if (incoming->empty())
        return error::operation_failed;

    const auto top = incoming->back();
    const auto top_state = top->metadata.state;

    if (!top_state)
        return error::operation_failed;

    // TODO: if leave uncleared do not need header.median_time_past.
    ////// Clear incoming chain state for reorganize and notify.
    ////std::for_each(incoming->begin(), incoming->end(),
    ////    [](header_const_ptr header) { header->metadata.state.reset(); });

    code ec;
    auto fork_height = fork.height();
     auto outgoing = std::make_shared<header_const_ptr_list>();

    // This unmarks candidate txs and spent outputs (may have been validated).
    if ((ec = database_.reorganize(fork, incoming, outgoing)))
        return ec;

    // Don't add outgoing because only populated after reorganize and at that
    // point the headers are no longer indexed (populator requires indexation).
    if (!incoming->empty())
    {
        header_pool_.remove(incoming);
        header_pool_.prune(top_state->height());
    }

    // If confirmed fork point is above candidate fork point then lower it.
    if (fork_point().height() > fork_height)
    {
        // Set new fork point and recompute confirmed work from it.
        set_fork_point(fork);
        set_confirmed_work();

        // When fork point is lowered the top valid candidate is at fork point.
        auto top_valid = chain_state_populator_.populate(fork_height, true);
        set_top_valid_candidate_state(top_valid);
        set_candidate_work(0);
    }

    set_top_candidate_state(top_state);
    notify(fork_height, incoming, outgoing);
    return ec;
}

code block_chain::update(block_const_ptr block, size_t height)
{
    code error_code;
    const auto& metadata = block->header().metadata;

    if (!metadata.error)
    {
        // Store or connect each transaction and set tx link metadata.
        if ((error_code = database_.update(*block, height)))
            return error_code;
    }
    else if (metadata.validated)
    {
        // Set block validation error state and error code.
        // Never set valid on update as validation handling would be skipped.
        error_code = database_.invalidate(block->header(), metadata.error);
    }

    return error_code;
}

code block_chain::invalidate( chain::header& header, const code& error)
{
    // Mark candidate header as invalid.
    return database_.invalidate(header, error);
}

// Mark candidate block and descendants as invalid and pop them.
code block_chain::invalidate(block_const_ptr block, size_t block_height)
{
     auto& header = block->header();
    BITCOIN_ASSERT(header.metadata.error);

    size_t top;
    if (!get_top_height(top, true))
        return error::operation_failed;

    hash_digest fork_hash;
    const auto fork_height = block_height - 1u;
    if (!get_block_hash(fork_hash, fork_height, true))
        return error::operation_failed;

    code ec;
    const config::checkpoint fork{ fork_hash, fork_height };
     auto outgoing = std::make_shared<header_const_ptr_list>();
     auto incoming = std::make_shared<header_const_ptr_list>();

    // Copy first invalid candidate header to outgoing.
    outgoing->push_back(std::make_shared<message::header>(header));

    // Copy all dependant invalid candidates to outgoing.
    for (auto height = block_height + 1u; height <= top; ++height)
        outgoing->push_back(get_header(height, true));

    // Mark all outgoing candidate blocks as invalid, in store and metadata.
    for ( auto header: *outgoing)
        if ((ec = invalidate(*header, error::store_block_missing_parent)))
            return ec;

    // This should not have to unmark because none were ever valid.
    if ((ec = database_.reorganize(fork, incoming, outgoing)))
        return ec;

    // Lower top candidate state to that of the top valid (previous header).
    set_top_candidate_state(top_valid_candidate_state());

    notify(fork_height, incoming, outgoing);
    return ec;
}

// Mark candidate block as valid and mark candidate-spent outputs.
code block_chain::candidate(block_const_ptr block)
{
    code ec;
     auto& header = block->header();
    BITCOIN_ASSERT(!header.metadata.error);

    // Mark candidate block valid, txs and outputs spent by them as candidate.
    if ((ec = database_.candidate(*block)))
        return ec;

    // Advance the top valid candidate state and candidate work.
    set_top_valid_candidate_state(header.metadata.state);
    set_candidate_work(candidate_work() + header.proof());

    // Payment indexing is asynchronous, after block is candidate. Therefore
    // it is possible for a block to be in any valid state and not be indexed.
    if (index_addresses_)
        dispatch_.concurrent(&block_chain::index_block, this, block);

    return ec;
}

// Reorganize this stronger candidate branch into confirmed chain.
code block_chain::reorganize(block_const_ptr_list_const_ptr branch_cache,
    size_t branch_height)
{
    if (branch_cache->empty())
        return error::operation_failed;

     auto top = branch_cache->back();
    const auto top_state = top->header().metadata.state;

    if (!top_state)
        return error::operation_failed;

    code ec;
    chain::chain_state::ptr state;
    const auto fork = fork_point();
     auto outgoing = std::make_shared<block_const_ptr_list>();
     auto incoming = std::make_shared<block_const_ptr_list>();

    // Get all missing incoming candidates with chain state (expensive reads).
    for (auto height = fork.height() + 1u; height < branch_height; ++height)
    {
<<<<<<< HEAD
         auto block = get_block(height, true, true);
=======
        LOG_DEBUG(LOG_BLOCKCHAIN)
            << "Get preceding block #" << height;

        const auto block = get_block(height, true, true);
>>>>>>> 81f0f8f6

        // Query chain state for first block, promote for remaining blocks.
        state = state ?
            promote_state(block->header(), state) :
            chain_state(block->header(), height);

        block->header().metadata.state = state;
        incoming->push_back(block);
    }

    // Append all candidate pointers from the branch cache.
    for ( auto block: *branch_cache)
    {
        //// Clear chain state for reorganize and notify.
        ////block->header().metadata.state.reset();
        incoming->push_back(block);
    }

    // This unmarks candidate txs and spent outputs (because confirmed).
    if ((ec = database_.reorganize(fork, incoming, outgoing)))
        return ec;

    // Top valid candidate is now top confirmed and the new fork point.
    set_fork_point({ top->hash(), top_state->height() });
    set_candidate_work(0);
    set_confirmed_work(0);
    set_next_confirmed_state(top_state);
    notify(fork.height(), incoming, outgoing);

    // Restore chain state for last_block_ cache.
    top->header().metadata.state = top_state;
    last_block_.store(top);
    return ec;
}

// Properties.
// ----------------------------------------------------------------------------

config::checkpoint block_chain::fork_point() const
{
    return fork_point_.load();
}

// private.
uint256_t block_chain::candidate_work() const
{
    return candidate_work_.load();
}

// private.
uint256_t block_chain::confirmed_work() const
{
    return confirmed_work_.load();
}

chain::chain_state::ptr block_chain::top_candidate_state() const
{
    return top_candidate_state_.load();
}

chain::chain_state::ptr block_chain::top_valid_candidate_state() const
{
    return top_valid_candidate_state_.load();
}

chain::chain_state::ptr block_chain::next_confirmed_state() const
{
    return next_confirmed_state_.load();
}

// private.
bool block_chain::set_fork_point()
{
    size_t candidate_height;
    size_t confirmed_height;

    if (!get_top_height(candidate_height, true) ||
        !get_top_height(confirmed_height, false))
        return false;

    hash_digest candidate_hash;
    hash_digest confirmed_hash;
    auto common = std::min(candidate_height, confirmed_height);

    // The loop must at least terminate on the genesis block.
    BITCOIN_ASSERT(get_block_hash(candidate_hash, 0, true));
    BITCOIN_ASSERT(get_block_hash(confirmed_hash, 0, false));
    BITCOIN_ASSERT(candidate_hash == confirmed_hash);

    while (get_block_hash(candidate_hash, common, true) &&
        get_block_hash(confirmed_hash, common, false) &&
        candidate_hash != confirmed_hash)
        --common;

    set_fork_point({ confirmed_hash, common });
    return true;
}

// private.
bool block_chain::set_candidate_work()
{
    BITCOIN_ASSERT_MSG(fork_point().hash() != null_hash, "Set fork point.");

    uint256_t work_above_fork;
    if (!get_work(work_above_fork, 0, fork_point().height(), true))
        return false;

    set_candidate_work(work_above_fork);
    return true;
}

// private.
bool block_chain::set_confirmed_work()
{
    BITCOIN_ASSERT_MSG(fork_point().hash() != null_hash, "Set fork point.");

    uint256_t work_above_fork;
    if (!get_work(work_above_fork, 0, fork_point().height(), false))
        return false;

    set_confirmed_work(work_above_fork);
    return true;
}

// private.
bool block_chain::set_top_candidate_state()
{
    set_top_candidate_state(chain_state_populator_.populate(true));
    return top_candidate_state() != nullptr;
}

// private.
bool block_chain::set_top_valid_candidate_state()
{
    size_t height;
    if (!get_top_height(height, true))
        return false;

    // The loop must at least terminate on the genesis block.
    BITCOIN_ASSERT(is_valid(get_block_state(0, true)));

    // Loop from top to genesis in the candidate index.
    while (!is_valid(get_block_state(height, true)))
        --height;

    const auto state = chain_state_populator_.populate(height, true);
    set_top_valid_candidate_state(state);
    return top_valid_candidate_state() != nullptr;
}

// private.
bool block_chain::set_next_confirmed_state()
{
    set_next_confirmed_state(chain_state_populator_.populate(false));
    return next_confirmed_state() != nullptr;
}

// private.
void block_chain::set_fork_point(const config::checkpoint& fork)
{
    fork_point_.store(fork);
}

// private.
void block_chain::set_candidate_work(const uint256_t& work_above_fork)
{
    candidate_work_.store(work_above_fork);
}

// private.
void block_chain::set_confirmed_work(const uint256_t& work_above_fork)
{
    confirmed_work_.store(work_above_fork);
}

// private.
void block_chain::set_top_candidate_state(chain::chain_state::ptr top)
{
    top_candidate_state_.store(top);
}

// private.
void block_chain::set_top_valid_candidate_state(chain::chain_state::ptr top)
{
    top_valid_candidate_state_.store(top);
}

// private.
void block_chain::set_next_confirmed_state(chain::chain_state::ptr top)
{
    // Promotion always succeeds.
    // Tx pool state is promoted from the state of the top confirmed block.
    next_confirmed_state_.store(std::make_shared<chain::chain_state>(*top));
}

bool block_chain::is_candidates_stale() const
{
    // The header state is as fresh as the last (top) indexed header.
    const auto state = top_candidate_state_.load();
    return state && state->is_stale();
}

bool block_chain::is_validated_stale() const
{
    // The valid candidate state is as fresh as the top valid candidate.
    const auto state = top_valid_candidate_state_.load();
    return state && state->is_stale();
}

bool block_chain::is_blocks_stale() const
{
    // The pool state is as fresh as the last (top) indexed block.
    const auto state = next_confirmed_state_.load();
    return state && state->is_stale();
}

bool block_chain::is_reorganizable() const
{
    return candidate_work() > confirmed_work();
}

// Chain State
// ----------------------------------------------------------------------------

// For header index validator, call only from validate critical section.
chain::chain_state::ptr block_chain::chain_state( chain::header& header,
    size_t height) const
{
    return chain_state_populator_.populate(header, height, true);
}

// Promote chain state from the given parent header.
chain::chain_state::ptr block_chain::promote_state( chain::header& header,
    chain::chain_state::ptr parent) const
{
    if (!parent || parent->hash() != header.previous_block_hash())
        return {};

    return std::make_shared<chain::chain_state>(*parent, header,
        bitcoin_settings_);
}

// Promote chain state for the last block in the multi-header branch.
chain::chain_state::ptr block_chain::promote_state(
    header_branch::const_ptr branch) const
{
    const auto parent = branch->top_parent();
    if (!parent || !parent->metadata.state)
        return {};

    return promote_state(*branch->top(), parent->metadata.state);
}

// ============================================================================
// SAFE CHAIN
// ============================================================================

// Startup and shutdown.
// ----------------------------------------------------------------------------

bool block_chain::start()
{
    stopped_ = false;

    if (!database_.open())
        return false;

    block_subscriber_->start();
    header_subscriber_->start();
    transaction_subscriber_->start();

    return set_fork_point()
        && set_top_candidate_state()
        && set_top_valid_candidate_state()
        && set_next_confirmed_state()
        && set_candidate_work()
        && set_confirmed_work()
        && block_organizer_.start()
        && header_organizer_.start()
        && transaction_organizer_.start();
}

bool block_chain::stop()
{
    stopped_ = true;

<<<<<<< HEAD
    const auto this_id = boost::this_thread::get_id();
    LOG_VERBOSE(LOG_BLOCKCHAIN)
    << this_id
    << " block_chain::stop() with validation_mutex_ (aka mutex_) of "
    << &validation_mutex_ << " calling lock_high_priority()";

    // this can't be done in the critical section or block_organizer finishes validation before stop
    block_organizer_.stop();
    
=======
    const auto result =
        block_organizer_.stop() &&
        header_organizer_.stop() &&
        transaction_organizer_.stop();

>>>>>>> 81f0f8f6
    // Critical Section
    ///////////////////////////////////////////////////////////////////////////
    validation_mutex_.lock_high_priority();

<<<<<<< HEAD
    LOG_VERBOSE(LOG_BLOCKCHAIN)
    << this_id
    << " block_chain::stop() with validation_mutex_ (aka mutex_) of "
    << &validation_mutex_ << " called lock_high_priority() successfully";
    
    // This cannot call organize or stop (lock safe).
    auto result =
        header_organizer_.stop() &&
        transaction_organizer_.stop();
=======
    // Clean up subscriptions and threadpool now that work is coalesced.
>>>>>>> 81f0f8f6

    block_subscriber_->stop();
    header_subscriber_->stop();
    transaction_subscriber_->stop();

    block_subscriber_->invoke(error::service_stopped, 0, {}, {});
    header_subscriber_->invoke(error::service_stopped, 0, {}, {});
    transaction_subscriber_->invoke(error::service_stopped, {});

    // Stop the threadpool keep-alive allowing threads to terminate.
    priority_pool_.shutdown();

    LOG_VERBOSE(LOG_BLOCKCHAIN)
    << this_id
    << " block_chain::stop() with validation_mutex_ (aka mutex_) of "
    << &validation_mutex_ << " calling unlock_high_priority()";
    
    validation_mutex_.unlock_high_priority();

    LOG_VERBOSE(LOG_BLOCKCHAIN)
    << this_id
    << " block_chain::stop() with validation_mutex_ (aka mutex_) of "
    << &validation_mutex_ << " called unlock_high_priority() successfully";
    ///////////////////////////////////////////////////////////////////////////
    return result;
}

// Close is idempotent and thread safe.
// Optional as the blockchain will close on destruct.
bool block_chain::close()
{
    const auto result = stop();
    priority_pool_.join();
    return result && database_.close();
}

block_chain::~block_chain()
{
    close();
}

// Queries.
// ----------------------------------------------------------------------------

// private
bool block_chain::get_transactions(transaction::list& out_transactions,
    const database::block_result& result, bool witness) const
{
    out_transactions.reserve(result.transaction_count());
    const auto& tx_store = database_.transactions();

    for (const auto offset: result)
    {
        const auto result = tx_store.get(offset);

        if (!result)
            return false;

        out_transactions.push_back(result.transaction(witness));
    }

    return true;
}

// private
bool block_chain::get_transaction_hashes(hash_list& out_hashes,
    const database::block_result& result) const
{
    out_hashes.reserve(result.transaction_count());
    const auto& tx_store = database_.transactions();

    for (const auto offset: result)
    {
        const auto result = tx_store.get(offset);

        if (!result)
            return false;

        out_hashes.push_back(result.hash());
    }

    return true;
}

void block_chain::fetch_block(size_t height, bool witness,
    block_fetch_handler handler) const
{
    if (stopped())
    {
        handler(error::service_stopped, nullptr, 0);
        return;
    }

    const auto cached = last_block_.load();

    // Try the cached block first.
    if (cached && cached->header().metadata.state &&
        cached->header().metadata.state->height() == height)
    {
        handler(error::success, cached, height);
        return;
    }

    const auto result = database_.blocks().get(height, false);

    if (!result)
    {
        handler(error::not_found, nullptr, 0);
        return;
    }

    transaction::list txs;
    BITCOIN_ASSERT(result.height() == height);

    if (!get_transactions(txs, result, witness))
    {
        handler(error::operation_failed, nullptr, 0);
        return;
    }

    // Use non-const header copy to obtain move construction for txs.
    auto header = result.header();
    const auto message = std::make_shared<block>(std::move(header),
        std::move(txs));
    handler(error::success, message, height);
}

void block_chain::fetch_block(const hash_digest& hash, bool witness,
    block_fetch_handler handler)
{
    if (stopped())
    {
        handler(error::service_stopped, nullptr, 0);
        return;
    }

    const auto cached = last_block_.load();

    // Try the cached block first.
    if (cached && cached->header().metadata.state && cached->hash() == hash)
    {
        const auto height = cached->header().metadata.state->height();
        handler(error::success, cached, height);
        return;
    }

    const auto result = database_.blocks().get(hash);

    if (!result)
    {
        handler(error::not_found, nullptr, 0);
        return;
    }

    transaction::list txs;

    if (!get_transactions(txs, result, witness))
    {
        handler(error::operation_failed, nullptr, 0);
        return;
    }

    // Use non-const header copy to obtain move construction for txs.
    auto header = result.header();
    const auto message = std::make_shared<block>(std::move(header),
        std::move(txs));
    handler(error::success, message, result.height());
}

void block_chain::fetch_block_header(size_t height,
    block_header_fetch_handler handler) const
{
    if (stopped())
    {
        handler(error::service_stopped, nullptr, 0);
        return;
    }

    const auto result = database_.blocks().get(height, false);

    if (!result)
    {
        handler(error::not_found, nullptr, 0);
        return;
    }

    BITCOIN_ASSERT(result.height() == height);
    auto rheader = result.header();
    auto message = std::make_shared<header>(std::move(rheader));
    handler(error::success, message, height);
}

void block_chain::fetch_block_header(const hash_digest& hash,
    block_header_fetch_handler handler)
{
    if (stopped())
    {
        handler(error::service_stopped, nullptr, 0);
        return;
    }

    const auto result = database_.blocks().get(hash);

    if (!result)
    {
        handler(error::not_found, nullptr, 0);
        return;
    }

    auto rheader = result.header();
    auto message = std::make_shared<header>(std::move(rheader));
    handler(error::success, message, result.height());
}

void block_chain::fetch_merkle_block(size_t height,
    merkle_block_fetch_handler handler)
{
    if (stopped())
    {
        handler(error::service_stopped, nullptr, 0);
        return;
    }

    const auto result = database_.blocks().get(height, false);

    if (!result)
    {
        handler(error::not_found, nullptr, 0);
        return;
    }

    hash_list hashes;
    BITCOIN_ASSERT(result.height() == height);

    if (!get_transaction_hashes(hashes, result))
    {
        handler(error::not_found, nullptr, 0);
        return;
    }

    auto rheader = result.header();
    auto merkle = std::make_shared<merkle_block>(rheader,
     hashes.size(), hashes, data_chunk{});
    handler(error::success, merkle, height);
}

void block_chain::fetch_merkle_block(const hash_digest& hash,
    merkle_block_fetch_handler handler) 
{
    if (stopped())
    {
        handler(error::service_stopped, nullptr, 0);
        return;
    }

    const auto result = database_.blocks().get(hash);

    if (!result)
    {
        handler(error::not_found, nullptr, 0);
        return;
    }

    hash_list hashes;

    if (!get_transaction_hashes(hashes, result))
    {
        handler(error::not_found, nullptr, 0);
        return;
    }

    auto rheader = result.header();
    auto merkle = std::make_shared<merkle_block>(rheader,
        hashes.size(), hashes, data_chunk{});
    handler(error::success, merkle, result.height());
}

void block_chain::fetch_compact_block(size_t ,
    compact_block_fetch_handler handler) const
{
    // TODO: implement compact blocks.
    handler(error::not_implemented, {}, 0);
}

void block_chain::fetch_compact_block(const hash_digest& ,
    compact_block_fetch_handler handler) const
{
    // TODO: implement compact blocks.
    handler(error::not_implemented, {}, 0);
}

void block_chain::fetch_block_height(const hash_digest& hash,
    block_height_fetch_handler handler) const
{
    if (stopped())
    {
        handler(error::service_stopped, {});
        return;
    }

    const auto result = database_.blocks().get(hash);

    if (!result)
    {
        handler(error::not_found, 0);
        return;
    }

    handler(error::success, result.height());
}

void block_chain::fetch_last_height(last_height_fetch_handler handler) const
{
    if (stopped())
    {
        handler(error::service_stopped, {});
        return;
    }

    size_t last_height;

    if (!database_.blocks().top(last_height, false))
    {
        handler(error::not_found, 0);
        return;
    }

    handler(error::success, last_height);
}

void block_chain::fetch_transaction(const hash_digest& hash,
    bool require_confirmed, bool witness,
    transaction_fetch_handler handler) const
{
    if (stopped())
    {
        handler(error::service_stopped, nullptr, 0, 0);
        return;
    }

    // Try the cached block first if confirmation is not required.
    if (!require_confirmed)
    {
        const auto cached = last_transaction_.load();

        if (cached && cached->metadata.state && cached->hash() == hash)
        {
            ////LOG_INFO(LOG_BLOCKCHAIN) << "TX CACHE HIT";
            const auto height = cached->metadata.state->height();
            handler(error::success, cached, 0, height);
            return;
        }
    }

    const auto result = database_.transactions().get(hash);

    if (!result || (require_confirmed && result.position() !=
        transaction_result::unconfirmed))
    {
        handler(error::not_found, nullptr, 0, 0);
        return;
    }

    // TODO: tx state may not be publishable.
     auto tx = std::make_shared<transaction>(
        result.transaction(witness));
    handler(error::success, tx, result.position(), result.height());
}

// This is same as fetch_transaction but skips deserializing the tx payload.
void block_chain::fetch_transaction_position(const hash_digest& hash,
    bool require_confirmed, transaction_index_fetch_handler handler) const
{
    if (stopped())
    {
        handler(error::service_stopped, 0, 0);
        return;
    }

    // Try the cached block first if confirmation is not required.
    if (!require_confirmed)
    {
        const auto cached = last_transaction_.load();

        if (cached && cached->metadata.state && cached->hash() == hash)
        {
            ////LOG_INFO(LOG_BLOCKCHAIN) << "TX CACHE HIT";
            const auto height = cached->metadata.state->height();
            handler(error::success, 0, height);
            return;
        }
    }

    const auto result = database_.transactions().get(hash);

    if (!result || (require_confirmed && result.position() !=
        transaction_result::unconfirmed))
    {
        handler(error::not_found, 0, 0);
        return;
    }

    handler(error::success, result.position(), result.height());
}

// This may execute over 500 queries.
void block_chain::fetch_locator_block_hashes(get_blocks_const_ptr locator,
    const hash_digest& threshold, size_t limit,
    inventory_fetch_handler handler) const
{
    if (stopped())
    {
        handler(error::service_stopped, nullptr);
        return;
    }

    // BUGBUG: an intervening reorg can produce an invalid chain of hashes.
    // TODO: instead walk backwards using parent hash lookups.

    // This is based on the idea that looking up by block hash to get heights
    // will be much faster than hashing each retrieved block to test for stop.

    // Find the start block height.
    // If no start block is on our chain we start with block 0.
    // TODO: we could return error or empty and drop peer for missing genesis.
    size_t start = 0;
    for (const auto& hash: locator->start_hashes())
    {
        const auto result = database_.blocks().get(hash);
        if (result)
        {
            start = result.height();
            break;
        }
    }

    // The begin block requested is always one after the start block.
    auto begin = safe_add(start, size_t(1));

    // The maximum number of headers returned is 500.
    auto end = safe_add(begin, limit);

    // Find the upper threshold block height (peer-specified).
    if (locator->stop_hash() != null_hash)
    {
        // If the stop block is not confirmed we treat it as a null stop.
        const auto result = database_.blocks().get(locator->stop_hash());

        // Otherwise limit the end height to the stop block height.
        // If end precedes begin floor_subtract will handle below.
        if (result)
            end = std::min(result.height(), end);
    }

    // Find the lower threshold block height (self-specified).
    if (threshold != null_hash)
    {
        // If the threshold is not confirmed we ignore it.
        const auto result = database_.blocks().get(threshold);

        // Otherwise limit the begin height to the threshold block height.
        // If begin exceeds end floor_subtract will handle below.
        if (result)
            begin = std::max(result.height(), begin);
    }

    auto hashes = std::make_shared<inventory>();
    hashes->inventories().reserve(floor_subtract(end, begin));

    // Build the hash list until we hit end or the blockchain top.
    for (auto height = begin; height < end; ++height)
    {
        const auto result = database_.blocks().get(height, false);

        // If not found then we are at our top.
        if (!result)
        {
            hashes->inventories().shrink_to_fit();
            break;
        }

        static const auto id = inventory::type_id::block;
        hashes->inventories().emplace_back(id, result.hash());
    }

    handler(error::success, std::move(hashes));
}

// This may execute over 2000 queries.
void block_chain::fetch_locator_block_headers(get_headers_const_ptr locator,
    const hash_digest& threshold, size_t limit,
    locator_block_headers_fetch_handler handler) const
{
    if (stopped())
    {
        handler(error::service_stopped, nullptr);
        return;
    }

    // BUGBUG: an intervening reorg can produce an invalid chain of headers.
    // TODO: instead walk backwards using parent hash lookups.

    // This is based on the idea that looking up by block hash to get heights
    // will be much faster than hashing each retrieved block to test for stop.

    // Find the start block height.
    // If no start block is on our chain we start with block 0.
    // TODO: we could return error or empty and drop peer for missing genesis.
    size_t start = 0;
    for (const auto& hash: locator->start_hashes())
    {
        const auto result = database_.blocks().get(hash);
        if (result)
        {
            start = result.height();
            break;
        }
    }

    // The begin block requested is always one after the start block.
    auto begin = safe_add(start, size_t(1));

    // The maximum number of headers returned is 2000.
    auto end = safe_add(begin, limit);

    // Find the upper threshold block height (peer-specified).
    if (locator->stop_hash() != null_hash)
    {
        // If the stop block is not confirmed we treat it as a null stop.
        const auto result = database_.blocks().get(locator->stop_hash());

        // Otherwise limit the end height to the stop block height.
        // If end precedes begin floor_subtract will handle below.
        if (result)
            end = std::min(result.height(), end);
    }

    // Find the lower threshold block height (self-specified).
    if (threshold != null_hash)
    {
        // If the threshold is not confirmed we ignore it.
        const auto result = database_.blocks().get(threshold);

        // Otherwise limit the begin height to the threshold block height.
        // If begin exceeds end floor_subtract will handle below.
        if (result)
            begin = std::max(result.height(), begin);
    }

    auto message = std::make_shared<headers>();
    message->elements().reserve(floor_subtract(end, begin));

    // Build the hash list until we hit end or the blockchain top.
    for (auto height = begin; height < end; ++height)
    {
        const auto result = database_.blocks().get(height, false);

        // If not found then we are at our top.
        if (!result)
        {
            message->elements().shrink_to_fit();
            break;
        }

        auto rheader = result.header();
        message->elements().push_back(std::move(rheader));
    }

    handler(error::success, std::move(message));
}

////// This may generally execute 29+ queries.
////// There may be a reorg during this query (odd but ok behavior).
////// TODO: generate against any header branch using a header pool branch.
////void block_chain::fetch_block_locator(const block::indexes& heights,
////    block_locator_fetch_handler handler) const
////{
////    if (stopped())
////    {
////        handler(error::service_stopped, nullptr);
////        return;
////    }
////
////    auto message = std::make_shared<get_blocks>();
////    auto& hashes = message->start_hashes();
////    hashes.reserve(heights.size());
////
////    for (const auto height: heights)
////    {
////        // Block locators is generated for the header chain.
////        const auto result = database_.blocks().get(height, false);
////
////        if (!result)
////        {
////            handler(error::not_found, nullptr);
////            break;
////        }
////
////        hashes.push_back(result.hash());
////    }
////
////    handler(error::success, message);
////}

// This may generally execute 29+ queries.
// There may be a reorg during this query (odd but ok behavior).
// TODO: generate against any header branch using a header pool branch.
void block_chain::fetch_header_locator(const block::indexes& heights,
    header_locator_fetch_handler handler) const
{
    if (stopped())
    {
        handler(error::service_stopped, nullptr);
        return;
    }

    auto message = std::make_shared<get_headers>();
    auto& hashes = message->start_hashes();
    hashes.reserve(heights.size());

    for (const auto height: heights)
    {
        // Header locators is generated for the header chain.
        const auto result = database_.blocks().get(height, true);

        if (!result)
        {
            handler(error::not_found, nullptr);
            break;
        }

        hashes.push_back(result.hash());
    }

    handler(error::success, message);
}

// Server Queries.
//-----------------------------------------------------------------------------
// Confirmed heights only.

// TODO: reimplement in store.
void block_chain::fetch_spend(const chain::output_point& ,
    spend_fetch_handler handler) const
{
    if (stopped())
    {
        handler(error::service_stopped, {});
        return;
    }

    ////auto point = database_.spends().get(outpoint);

    ////if (point.hash() == null_hash)
    ////{
    ////    handler(error::not_found, {});
    ////    return;
    ////}

    ////handler(error::success, std::move(point));

    handler(error::not_implemented, {});
}

// TODO: could return an iterator with an internal tx store reference, which
// would eliminate problem of excessive memory allocation, however the
// allocation lock cost may be problematic.
void block_chain::fetch_history(const short_hash& address_hash, size_t limit,
    size_t from_height, history_fetch_handler handler) const
{
    if (stopped())
    {
        handler(error::service_stopped, {});
        return;
    }

    // Cannot know size without reading all, so dynamically allocate.
    chain::payment_record::list payments;
    size_t count = 0;

    // Result set is ordered most recent tx first (reverse point order in tx).
    for (auto payment: database_.addresses().get(address_hash))
    {
        if (count++ == limit)
            break;

        const auto tx = database_.transactions().get(payment.link());
        const auto height = tx.height();

        if (height < from_height)
            break;

        // Copy of each payment record above so can be modified here.
        payment.set_height(height);
        payment.set_hash(tx.hash());
        payments.push_back(payment);
    }

    handler(error::success, std::move(payments));
}

// TODO: eliminate.
void block_chain::fetch_stealth(const binary&, size_t,
    stealth_fetch_handler handler) const
{
    if (stopped())
    {
        handler(error::service_stopped, {});
        return;
    }

    handler(error::not_implemented, {});
}

// Transaction Pool.
//-----------------------------------------------------------------------------

// Same as fetch_mempool but also optimized for maximum possible block fee as
// limited by total bytes and signature operations.
void block_chain::fetch_template(merkle_block_fetch_handler handler) const
{
    transaction_pool_.fetch_template(handler);
}

// Fetch a set of currently-valid unconfirmed txs in dependency order.
// All txs satisfy the fee minimum and are valid at the next chain state.
// The set of blocks is limited in count to size. The set may have internal
// dependencies but all inputs must be satisfied at the current height.
void block_chain::fetch_mempool(size_t count_limit, uint64_t minimum_fee,
    inventory_fetch_handler handler) const
{
    transaction_pool_.fetch_mempool(count_limit, minimum_fee, handler);
}

// Filters.
//-----------------------------------------------------------------------------

// This may execute up to 500 queries (protocol limit).
// This filters against the block pool and then the block chain.
void block_chain::filter_blocks(get_data_ptr message,
    result_handler handler) const
{
    if (stopped())
    {
        handler(error::service_stopped);
        return;
    }

    // Filter through header pool first (faster than store filter).
    // Excludes blocks that are known to block memory pool (not block pool).
    header_pool_.filter(message);

    auto& inventories = message->inventories();
    for (auto it = inventories.begin(); it != inventories.end();)
    {
        if (it->is_block_type() && !database_.blocks().get(it->hash()))
        {
            ++it;
        }
        else
        {
            it = inventories.erase(it);
        }
    }

    handler(error::success);
}

// This may execute up to 50,000 queries (protocol limit).
// This filters against all transactions (confirmed and unconfirmed).
void block_chain::filter_transactions(get_data_ptr message,
    result_handler handler) const
{
    if (stopped())
    {
        handler(error::service_stopped);
        return;
    }

    // Filter through transaction pool first (faster than store filter).
    // Excludes tx that are known to the tx memory pool (not tx pool).
    transaction_pool_.filter(message);

    auto& inventories = message->inventories();
    for (auto it = inventories.begin(); it != inventories.end();)
    {
        if (it->is_transaction_type() &&
            !database_.transactions().get(it->hash()))
        {
            ++it;
        }
        else
        {
            it = inventories.erase(it);
        }
    }

    handler(error::success);
}

// Subscribers.
//-----------------------------------------------------------------------------

void block_chain::subscribe_blocks(block_handler&& handler)
{
    block_subscriber_->subscribe(std::move(handler),
        error::service_stopped, 0, {}, {});
}

void block_chain::subscribe_headers(header_handler&& handler)
{
    header_subscriber_->subscribe(std::move(handler),
        error::service_stopped, 0, {}, {});
}

void block_chain::subscribe_transactions(transaction_handler&& handler)
{
    transaction_subscriber_->subscribe(std::move(handler),
        error::service_stopped, {});
}

void block_chain::unsubscribe()
{
    // TODO: review use of invoke here (to limit channel drop delay).
    block_subscriber_->relay(error::success, 0, {}, {});
    header_subscriber_->relay(error::success, 0, {}, {});
    transaction_subscriber_->relay(error::success, {});
}

// protected
void block_chain::notify(size_t fork_height,
    block_const_ptr_list_const_ptr incoming,
    block_const_ptr_list_const_ptr outgoing)
{
    // TODO: check for subscription dependencies on non-empty incoming.
    // This invokes handlers within the criticial section (deadlock risk).
    block_subscriber_->invoke(error::success, fork_height, incoming, outgoing);
}

// protected
void block_chain::notify(size_t fork_height,
    header_const_ptr_list_const_ptr incoming,
    header_const_ptr_list_const_ptr outgoing)
{
    // TODO: check for subscription dependencies on non-empty incoming.
    // This invokes handlers within the criticial section (deadlock risk).
    header_subscriber_->invoke(error::success, fork_height, incoming, outgoing);
}

// protected
void block_chain::notify(transaction_const_ptr tx)
{
    // TODO: check for subscription dependencies on non-empty incoming.
    // This invokes handlers within the criticial section (deadlock risk).
    transaction_subscriber_->invoke(error::success, tx);
}

// Organizer/Writers.
//-----------------------------------------------------------------------------

void block_chain::organize(header_const_ptr header, result_handler handler)
{
    // The handler must not call organize (lock safety).
    header_organizer_.organize(header, handler);
}

void block_chain::organize(transaction_const_ptr tx, result_handler handler)
{
    // The handler must not call organize (lock safety).
    transaction_organizer_.organize(tx, handler, bitcoin_settings_.max_money());
}

code block_chain::organize(block_const_ptr block, size_t height)
{
    // This triggers block and header reorganization notifications.
    return block_organizer_.organize(block, height);
}

// Properties.
// ----------------------------------------------------------------------------

// non-interface
const settings& block_chain::chain_settings() const
{
    return settings_;
}

// protected
bool block_chain::stopped() const
{
    return stopped_;
}

} // namespace blockchain
} // namespace libbitcoin<|MERGE_RESOLUTION|>--- conflicted
+++ resolved
@@ -574,14 +574,9 @@
     // Get all missing incoming candidates with chain state (expensive reads).
     for (auto height = fork.height() + 1u; height < branch_height; ++height)
     {
-<<<<<<< HEAD
-         auto block = get_block(height, true, true);
-=======
         LOG_DEBUG(LOG_BLOCKCHAIN)
             << "Get preceding block #" << height;
-
-        const auto block = get_block(height, true, true);
->>>>>>> 81f0f8f6
+         auto block = get_block(height, true, true);
 
         // Query chain state for first block, promote for remaining blocks.
         state = state ?
@@ -868,7 +863,6 @@
 {
     stopped_ = true;
 
-<<<<<<< HEAD
     const auto this_id = boost::this_thread::get_id();
     LOG_VERBOSE(LOG_BLOCKCHAIN)
     << this_id
@@ -878,18 +872,10 @@
     // this can't be done in the critical section or block_organizer finishes validation before stop
     block_organizer_.stop();
     
-=======
-    const auto result =
-        block_organizer_.stop() &&
-        header_organizer_.stop() &&
-        transaction_organizer_.stop();
-
->>>>>>> 81f0f8f6
     // Critical Section
     ///////////////////////////////////////////////////////////////////////////
     validation_mutex_.lock_high_priority();
 
-<<<<<<< HEAD
     LOG_VERBOSE(LOG_BLOCKCHAIN)
     << this_id
     << " block_chain::stop() with validation_mutex_ (aka mutex_) of "
@@ -899,9 +885,8 @@
     auto result =
         header_organizer_.stop() &&
         transaction_organizer_.stop();
-=======
+
     // Clean up subscriptions and threadpool now that work is coalesced.
->>>>>>> 81f0f8f6
 
     block_subscriber_->stop();
     header_subscriber_->stop();
